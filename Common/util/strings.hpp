#pragma once

#define UTIL_WIDEN_INNER(x) L##x
#define UTIL_WIDEN(x) UTIL_WIDEN_INNER(x)

#define UTIL_STRINGIFY_INNER(x) #x
#define UTIL_STRINGIFY(x) UTIL_WIDEN(UTIL_STRINGIFY_INNER(x))
#define UTIL_STRINGIFY_UTF8(x) UTIL_STRINGIFY_INNER(x)

#ifndef RC_INVOKED

#include <algorithm>
#include <cstddef>
#include <cstdint>
#include <cwctype>
#include <functional>
#include <initializer_list>
#include <iterator>
#include <string>
#include <string_view>
#include <unordered_set>

namespace Util {
	// Converts a string to its lowercase variant
	inline void ToLowerInplace(std::wstring &data)
	{
		std::transform(data.begin(), data.end(), data.begin(), std::towlower);
	}

	// Converts a string to its lowercase variant
	inline std::wstring ToLower(std::wstring data)
	{
		ToLowerInplace(data);
		return data;
	}

	// Checks if two strings are the same, ignoring case
	inline bool IgnoreCaseStringEquals(std::wstring_view l, std::wstring_view r) noexcept
	{
		return std::equal(l.begin(), l.end(), r.begin(), r.end(), [](wchar_t a, wchar_t b) noexcept
		{
			return std::towlower(a) == std::towlower(b);
		});
	}

	namespace impl {
#ifdef _WIN64
		constexpr void hash_combine(std::size_t &h, std::size_t k) noexcept
		{
			constexpr std::size_t m = 0xc6a4a7935bd1e995;
			constexpr int r = 47;

			k *= m;
			k ^= k >> r;
			k *= m;

			h ^= k;
			h *= m;

			// Completely arbitrary number, to prevent 0's
			// from hashing to 0.
			h += 0xe6546b64;
		}
#else
		constexpr std::size_t rotl(std::size_t original, uint8_t bits) noexcept
		{
			return (original << bits) | (original >> (32 - bits));
		}

		constexpr void hash_combine(std::size_t &h, std::size_t k) noexcept
		{
			constexpr std::size_t c1 = 0xcc9e2d51;
			constexpr std::size_t c2 = 0x1b873593;

			k *= c1;
			k = rotl(k, 15);
			k *= c2;

			h ^= k;
			h = rotl(h, 13);
			h = h * 5 + 0xe6546b64;
		}
#endif

		struct string_lowercase_compare {
			using is_transparent = void;
			inline bool operator()(std::wstring_view l, std::wstring_view r) const noexcept
			{
				return IgnoreCaseStringEquals(l, r);
			}
		};

		struct string_lowercase_hash {
			using transparent_key_equal = string_lowercase_compare;
			inline std::size_t operator()(std::wstring_view k) const noexcept
			{
				std::size_t initial = 0;
				for (const wchar_t character : k)
				{
					hash_combine(initial, std::towlower(character));
				}

				return initial;
			}
		};

		// https://en.cppreference.com/w/cpp/string/wide/iswspace
		static constexpr std::wstring_view WHITESPACES = L" \f\n\r\t\v";
	}

	// Case-insensitive string set.
	using string_set = std::unordered_set<std::wstring, impl::string_lowercase_hash>;

	// Removes instances of a character at the beginning and end of the string.
	constexpr std::wstring_view Trim(std::wstring_view str, std::wstring_view characters = impl::WHITESPACES)
	{
		const std::size_t first = str.find_first_not_of(characters);

		if (first != std::wstring_view::npos)
		{
			const std::size_t last = str.find_last_not_of(characters);
			return str.substr(first, last - first + 1);
		}
		else
		{
			return { };
		}
	}

	// Removes instances of a character at the beginning and end of the string.
	constexpr void TrimInplace(std::wstring_view &str, std::wstring_view characters = impl::WHITESPACES)
	{
		const std::size_t first = str.find_first_not_of(characters);

		if (first != std::wstring_view::npos)
		{
			str.remove_prefix(first);

			const std::size_t last = str.find_last_not_of(characters);
			str.remove_suffix(str.length() - last - 1);
		}
		else
		{
			str = { };
		}
	}

	// Removes instances of a character at the beginning and end of the string.
	inline void TrimInplace(std::wstring &str, std::wstring_view characters = impl::WHITESPACES)
	{
		const std::size_t first = str.find_first_not_of(characters);

		if (first != std::wstring::npos)
		{
			const std::size_t last = str.find_last_not_of(characters);
			str.erase(last + 1);
			str.erase(0, first);
		}
		else
		{
			str.erase();
		}
	}

	// Checks if a string begins with any of the strings in the second parameter.
	template<class T = std::initializer_list<std::wstring_view>>
<<<<<<< HEAD
		requires std::convertible_to</*std::iter_value_t*/typename std::iterator_traits<typename T::const_iterator>::value_type, std::wstring_view>
	constexpr bool StringBeginsWithOneOf(std::wstring_view string, const T &strings_to_test)
=======
	constexpr bool StringBeginsWithOneOf(std::wstring_view string, const T &strings_to_test) noexcept
>>>>>>> 1f3cb811
	{
		return std::any_of(std::cbegin(strings_to_test), std::cend(strings_to_test), [string](const auto &a) noexcept -> bool
		{
			return string.starts_with(a);
		});
	}

	// Removes a string at the beginning of another string.
	constexpr std::wstring_view RemovePrefix(std::wstring_view str, std::wstring_view prefix)
	{
		if (str.starts_with(prefix))
		{
			str.remove_prefix(prefix.length());
		}

		return str;
	}

	// Removes a string at the beginning of another string.
	constexpr void RemovePrefixInplace(std::wstring_view &str, std::wstring_view prefix)
	{
		if (str.starts_with(prefix))
		{
			str.remove_prefix(prefix.length());
		}
	}

	// Removes a string at the beginning of another string.
	inline void RemovePrefixInplace(std::wstring &str, std::wstring_view prefix)
	{
		if (str.starts_with(prefix))
		{
			str.erase(0, prefix.length());
		}
	}
}

#endif // !RC_INVOKED<|MERGE_RESOLUTION|>--- conflicted
+++ resolved
@@ -164,14 +164,9 @@
 
 	// Checks if a string begins with any of the strings in the second parameter.
 	template<class T = std::initializer_list<std::wstring_view>>
-<<<<<<< HEAD
-		requires std::convertible_to</*std::iter_value_t*/typename std::iterator_traits<typename T::const_iterator>::value_type, std::wstring_view>
-	constexpr bool StringBeginsWithOneOf(std::wstring_view string, const T &strings_to_test)
-=======
 	constexpr bool StringBeginsWithOneOf(std::wstring_view string, const T &strings_to_test) noexcept
->>>>>>> 1f3cb811
-	{
-		return std::any_of(std::cbegin(strings_to_test), std::cend(strings_to_test), [string](const auto &a) noexcept -> bool
+	{
+		return std::any_of(std::begin(strings_to_test), std::end(strings_to_test), [string](const auto &a) noexcept -> bool
 		{
 			return string.starts_with(a);
 		});
