#include <windows.h>
#include <iostream>
#include <string>

//used for the tray things
#include <shellapi.h>
#include "resource.h"

bool run = true; //needed for tray exit

#pragma region composition

struct ACCENTPOLICY
{
	int nAccentState;
	int nFlags;
	int nColor;
	int nAnimationId;
};
struct WINCOMPATTRDATA
{
	int nAttribute;
	PVOID pData;
	ULONG ulDataSize;
};

struct OPTIONS
{
	int taskbar_appearance;
	int color;
} opt;

const int ACCENT_ENABLE_GRADIENT = 1; // Makes the taskbar a solid color specified by nColor. This mode doesn't care about the alpha channel.
const int ACCENT_ENABLE_TRANSPARENTGRADIENT = 2; // Makes the taskbar a tinted transparent overlay. nColor is the tint color, sending nothing results in it interpreted as 0x00000000 (totally transparent, blends in with desktop)
const int ACCENT_ENABLE_BLURBEHIND = 3; // Makes the taskbar a tinted blurry overlay. nColor is same as above.



typedef BOOL(WINAPI*pSetWindowCompositionAttribute)(HWND, WINCOMPATTRDATA*);
static pSetWindowCompositionAttribute SetWindowCompositionAttribute = (pSetWindowCompositionAttribute)GetProcAddress(GetModuleHandle(TEXT("user32.dll")), "SetWindowCompositionAttribute");

void SetWindowBlur(HWND hWnd)
{
	if (SetWindowCompositionAttribute)
	{
		ACCENTPOLICY policy;

		policy = { opt.taskbar_appearance, 2, opt.color, 0 };

		WINCOMPATTRDATA data = { 19, &policy, sizeof(ACCENTPOLICY) }; // WCA_ACCENT_POLICY=19
		SetWindowCompositionAttribute(hWnd, &data);
	}

}

#pragma endregion 


#pragma region command line
void PrintHelp()
{
	// BUG - 
	// For some reason, when launching this program in cmd.exe, it won't properly "notice"
	// when the program has exited, and will not automatically write a new prompt to the console.
	// Instead of printing the current directory as usual before it waits for a new command,
	// it doesn't print anything, leading to a cluttered console.
	// It's even worse in Powershell, where it actually WILL print the PS prompt before waiting for 
	// a new command, but it does so on the line after "./TranslucentTB.exe --help", overwriting the 
	// first line of output from this function, and gradually overwriting the following lines as you
	// press enter. The PS shell just doesn't notice that anything gets printed to the console, and
	// therefore it prints the PS prompt over this output instead of after. I don't know of any 
	// solution to this, but I expect that setting the project type to SUBSYSTEM:CONSOLE would solve
	// those issues. Again - I think a help file would be the best solution, so I'll do that in my 
	// next commit.

	BOOL hasconsole = true;
	BOOL createdconsole = false;
	// Try to attach to the parent console,
	// allocate a new one if that isn't successful
	if (!AttachConsole(ATTACH_PARENT_PROCESS))
	{
		if (!AllocConsole())
		{
			hasconsole = false;
		}
		else
		{
			createdconsole = true;
		}
	}

	if (hasconsole)
	{
		FILE* outstream;
		FILE* instream;
		freopen_s(&outstream, "CONOUT$", "w", stdout);
		freopen_s(&instream, "CONIN$", "w", stdin);

		if (outstream)
		{
			using namespace std;
			cout << endl;
			cout << "TranslucentTB by /u/IronManMark20" << endl;
			cout << "This program modifies the apperance of the windows taskbar" << endl;
			cout << "You can modify its behaviour by using the following parameters when launching the program:" << endl;
			cout << "  --blur        | will make the taskbar a blurry overlay of the background (default)." << endl;
			cout << "  --opaque      | will make the taskbar a solid color specified by the tint parameter." << endl;
			cout << "  --transparent | will make the taskbar a transparent color specified by the tint parameter. " << endl;
			cout << "                  the value of the alpha channel determines the opacity of the taskbar." << endl;
			cout << "  --tint COLOR  | specifies the color applied to the taskbar. COLOR is 32 bit number in hex format," << endl;
			cout << "                  see explanation below. This will not affect the blur mode. If COLOR is zero in" << endl;
			cout << "                  combination with --transparent the taskbar becomes opaque and uses the selected" << endl;
			cout << "                  system color scheme." << endl;
			cout << "  --help        | Displays this help message." << endl;
			cout << endl;

			cout << "Color format:" << endl;
			cout << "  The parameter is interpreted as a three or four byte long number in hexadecimal format that" << endl;
			cout << "  describes the four color channels ([alpha,] red, green and blue). These look like this:" << endl;
			cout << "  0x80fe10a4 (the '0x' is optional). You often find colors in this format in the context of HTML and" << endl;
			cout << "  web design, and there are many online tools to convert from familiar names to this format. These" << endl;
			cout << "  tools might give you numbers starting with '#', in that case you can just remove the leading '#'." << endl;
			cout << "  You should be able to find online tools by searching for \"color to hex\" or something similar." << endl;
			cout << "  If the converter doesn't include alpha values (opacity), you can append them yourself at the start" << endl;
			cout << "  of the number. Just convert a value between 0 and 255 to its hexadecimal value before you append it." << endl;
			cout << endl;

			if (createdconsole && instream)
			{	
				string wait;
				
				cout << "Press enter to exit the program." << endl;
				if (!getline(cin, wait))
				{
					// Couldn't wait for user input, make the user close
					// the program themselves so they can see the output.
					cout << "Press Ctrl + C, Alt + F4, or click the close button to exit the program." << endl;
					Sleep(INFINITE);
				}

				FreeConsole();
			}

			fclose(outstream);
		}
	}
}

void ParseOptions()
{
	// Set default value
	opt.taskbar_appearance = ACCENT_ENABLE_BLURBEHIND;

	// Loop through command line arguments
	LPWSTR *szArglist;
	int nArgs;

	szArglist = CommandLineToArgvW(GetCommandLineW(), &nArgs);

	for (int i = 0; i < nArgs; i++)
	{
		LPWSTR arg = szArglist[i];

		if (wcscmp(arg, L"--help") == 0)
		{
			PrintHelp();
			exit(0);
		}
		else if (wcscmp(arg, L"--blur") == 0)
		{
			opt.taskbar_appearance = ACCENT_ENABLE_BLURBEHIND;
		}
		else if (wcscmp(arg, L"--opaque") == 0)
		{
			opt.taskbar_appearance = ACCENT_ENABLE_GRADIENT;
		}
		else if (wcscmp(arg, L"--transparent") == 0)
		{
			opt.taskbar_appearance = ACCENT_ENABLE_TRANSPARENTGRADIENT;
		}
		else if (wcscmp(arg, L"--tint") == 0)
		{
			// The next argument should be a color in hex format
			if (i + 1 < nArgs && wcslen(szArglist[i + 1]) > 0)
			{
				LPWSTR param = szArglist[i + 1];
				unsigned long colval = 0;
				WCHAR* stopchar;


				colval = wcstoul(param, &stopchar, 16);


				// ACCENTPOLICY.nColor expects the byte order to be ABGR,
				// fiddle some bits to make it intuitive for the user.
				opt.color =
					(colval & 0xFF000000) +
					((colval & 0x00FF0000) >> 16) +
					(colval & 0x0000FF00) +
					((colval & 0x000000FF) << 16);
			}
			else
			{
				// TODO error handling for missing value
				// Really not much to do as we don't have functional
				// output streams, and opening a window seems overkill.
			}
		}
	}

	LocalFree(szArglist);
}

#pragma endregion

#pragma region tray

#define WM_NOTIFY_TB 3141

HMENU menu;

LRESULT CALLBACK TBPROCWND(HWND hWnd, UINT message, WPARAM wParam, LPARAM lParam)
{

<<<<<<< HEAD
	switch (message)
	{
	case WM_CLOSE:
		PostQuitMessage(0);
		break;
	case WM_NOTIFY_TB:
		if (lParam == WM_LBUTTONUP)
		{
			POINT pt;
			GetCursorPos(&pt);
			SetForegroundWindow(hWnd);
			UINT tray = TrackPopupMenu(menu, TPM_RETURNCMD | TPM_RIGHTALIGN | TPM_NONOTIFY, pt.x, pt.y, 0, hWnd, NULL);
			switch (tray)
			{
			case IDM_BLUR:
				opt.taskbar_appearance = ACCENT_ENABLE_BLURBEHIND;
				break;
			case IDM_CLEAR:
				opt.taskbar_appearance = ACCENT_ENABLE_TRANSPARENTGRADIENT;
				opt.color = 0x000000;
				break;
			case IDM_EXIT:
				run = false;
				break;
			}
		}
=======
	HWND taskbar = FindWindowA("Shell_TrayWnd", NULL);
	HWND secondtaskbar = FindWindowA("Shell_SecondaryTrayWnd", NULL);
	
	while (true) {
		SetWindowBlur(taskbar); 
		SetWindowBlur(secondtaskbar);
		Sleep((DWORD)10);
>>>>>>> 40e53cfe
	}
	return DefWindowProc(hWnd, message, wParam, lParam);
}

NOTIFYICONDATA Tray;

void initTray(HWND parent)
{

	Tray.cbSize = sizeof(Tray);
	Tray.hIcon = LoadIcon(GetModuleHandle(NULL), MAKEINTRESOURCE(MAINICON));
	Tray.hWnd = parent;
	wcscpy_s(Tray.szTip, L"TransparentTB");
	Tray.uCallbackMessage = WM_NOTIFY_TB;
	Tray.uFlags = NIF_ICON | NIF_TIP | NIF_MESSAGE;
	Tray.uID = 101;
	Shell_NotifyIcon(NIM_ADD, &Tray);
	Shell_NotifyIcon(NIM_SETVERSION, &Tray);
}

#pragma endregion

int WINAPI WinMain(HINSTANCE hInstance, HINSTANCE hPreInst, LPSTR pCmdLine, int nCmdShow)
{
	MSG msg; // for message translation and dispatch
	HMENU popup = LoadMenu(hInstance, MAKEINTRESOURCE(IDR_POPUP_MENU));
	menu = GetSubMenu(popup, 0);
	WNDCLASSEX wnd = { 0 };

	wnd.hInstance = hInstance;
	wnd.lpszClassName = L"TranslucentTB";
	wnd.lpfnWndProc = TBPROCWND;
	wnd.style = CS_HREDRAW | CS_VREDRAW;
	wnd.cbSize = sizeof(WNDCLASSEX);

	wnd.hIcon = LoadIcon(NULL, IDI_APPLICATION);
	wnd.hCursor = LoadCursor(NULL, IDC_ARROW);
	wnd.hbrBackground = (HBRUSH)BLACK_BRUSH;
	RegisterClassEx(&wnd);

	HWND tray_hwnd = CreateWindowEx(WS_EX_TOOLWINDOW, L"TranslucentTB", L"TrayWindow", WS_OVERLAPPEDWINDOW, 0, 0,
		400, 400, NULL, NULL, hInstance, NULL);

	initTray(tray_hwnd);

	ShowWindow(tray_hwnd, WM_SHOWWINDOW);
	ParseOptions(); //command line argument settings
	HWND taskbar = FindWindowW(L"Shell_TrayWnd", NULL);
	HWND secondtaskbar = FindWindow(L"Shell_SecondaryTrayWnd", NULL); // we use this for the taskbars on other monitors.
	while (run) {
		SetWindowBlur(taskbar);
		if (PeekMessage(&msg, NULL, 0, 0, PM_NOREMOVE)) {
			TranslateMessage(&msg);
			DispatchMessage(&msg);
		}
		while (secondtaskbar = FindWindowEx(0, secondtaskbar, L"Shell_SecondaryTrayWnd", L""))
		{
			SetWindowBlur(secondtaskbar);
		}
		Sleep(10);
	}
	Shell_NotifyIcon(NIM_DELETE, &Tray);
}<|MERGE_RESOLUTION|>--- conflicted
+++ resolved
@@ -222,7 +222,6 @@
 LRESULT CALLBACK TBPROCWND(HWND hWnd, UINT message, WPARAM wParam, LPARAM lParam)
 {
 
-<<<<<<< HEAD
 	switch (message)
 	{
 	case WM_CLOSE:
@@ -249,15 +248,6 @@
 				break;
 			}
 		}
-=======
-	HWND taskbar = FindWindowA("Shell_TrayWnd", NULL);
-	HWND secondtaskbar = FindWindowA("Shell_SecondaryTrayWnd", NULL);
-	
-	while (true) {
-		SetWindowBlur(taskbar); 
-		SetWindowBlur(secondtaskbar);
-		Sleep((DWORD)10);
->>>>>>> 40e53cfe
 	}
 	return DefWindowProc(hWnd, message, wParam, lParam);
 }
@@ -302,7 +292,7 @@
 		400, 400, NULL, NULL, hInstance, NULL);
 
 	initTray(tray_hwnd);
-
+  
 	ShowWindow(tray_hwnd, WM_SHOWWINDOW);
 	ParseOptions(); //command line argument settings
 	HWND taskbar = FindWindowW(L"Shell_TrayWnd", NULL);
@@ -320,4 +310,4 @@
 		Sleep(10);
 	}
 	Shell_NotifyIcon(NIM_DELETE, &Tray);
-}+}
